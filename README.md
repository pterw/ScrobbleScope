# ScrobbleScope - Your Last.fm Listening Habits Visualized

[![Status](https://img.shields.io/badge/status-work_in_progress-yellow.svg)](https://github.com/pterw/ScrobbleScope)
[![Python Version](https://img.shields.io/badge/python-3.9%2B-blue.svg)](https://www.python.org/downloads/)
[![License: MIT](https://img.shields.io/badge/License-MIT-yellow.svg)](LICENSE)

ScrobbleScope is a web application designed for Last.fm users to get a deeper insight into their music listening habits. It fetches your track scrobbles for a selected year, processes them with various filters, and enriches album data with metadata from the Spotify API. The primary goal is to help you visualize your top albums, especially for creating your Album of the Year (AOTY) lists, creating top listening charts, or simply exploring your musical journey through your years of scrobbling.

This project was initially built to identify top albums released in a specific year that were also listened to in that same year but has since been refactored into a more feature-rich web app.

## 📖 Table of Contents

* [Features](#features)
* [Screenshots](#screenshots)
* [Tech Stack & Implementation Details](#tech-stack--implementation-details)
    * [Core Technologies](#core-technologies)
    * [Key Implementation Highlights](#key-implementation-highlights)
* [Getting Started](#getting-started-work-in-progress)
    * [Prerequisites](#prerequisites)
    * [Setup](#setup)
    * [Project File Structure](#project-file-structure)
* [Current Status & Future Plans](#current-status--future-plans)
* [Contributing](#contributing)
* [License](#license)
* [Acknowledgements](#acknowledgements)
* [Author & Contact](#author--contact)

## Features

* **Last.fm Integration:** Fetches your listening history for a specified year.
* **Spotify Metadata:** Enriches album data with release dates, cover art, and track runtimes from Spotify.
* **Flexible Filtering:**
    * Filter albums by listening year.
    * Filter albums by their release date:
        * Same as the listening year.
        * Previous year.
        * Specific decades.
        * Custom specific release year.
    * Define album listening thresholds (minimum track plays and minimum unique tracks per album). *(Note: Custom threshold filtering beyond defaults is currently under development; defaults of 10 plays/3 unique tracks are applied if options are changed).*
* **Advanced Sorting:**
    * Sort your top albums by **total track play count**.
    * Sort by **total listening time** (calculated from the runtime of tracks you've listened to). *(Note: Playtime sorting is currently undergoing refinement for accuracy).*
* **Dynamic UI:**
    * User-friendly interface with options that appear dynamically based on your selections.
    * Light and Dark mode support for comfortable viewing (toggle available on all pages).
    * Responsive design for usability on various devices. *(Note: Ongoing improvements for mobile responsiveness).*
* **Data Export:**
    * Export your filtered album list to a `.csv` file.
    * Save a snapshot of your results table as a `.jpeg` image.
* **Unmatched Album Insights:**
    * View a quick list of albums that were in your listening history but didn't match your selected filters via a modal.
    * Access a detailed report categorizing why albums were excluded (sticky navigation bar for easy access on this page).
* **User Feedback:**
    * Loading indicators with progress updates during data fetching and processing.
    * Clear error messages and redirection for invalid inputs or API issues.

## Screenshots

Here's a few screenshots of ScrobbleScope in action:

**1. Main Input Form (Dark Mode)**

*Configure your search with various listening and release date filters. Options for decades and custom thresholds (shown with defaults selected) appear dynamically based on user choices.*

![ScrobbleScope Input Form - Dark Mode](docs/images/index_dark_thresholds_decade.png) 

**2. Results Page - Album List (Light Mode)**

*View your filtered and sorted albums, here shown sorted by play count. Includes album art, artist, play count, and release date. Buttons for data export and accessing unmatched albums are visible.*

![ScrobbleScope Results - Light Mode](docs/images/results_light_playcount.png) 

**3. Results Page - Quick Unmatched Modal (Dark Mode)**

*Easily access a quick view of albums that didn't meet your filter criteria directly from the results page, shown here in dark mode.*

![ScrobbleScope Results with Unmatched Modal - Dark Mode](docs/images/results_dark_modal.png) 

**4. Detailed Unmatched Albums Report (Dark Mode)**

*Get a comprehensive list of albums that were excluded, categorized by the reason for exclusion. The filter summary at the top provides context for the excluded items.*
<<<<<<< HEAD

=======
>>>>>>> 3d86312b
![ScrobbleScope Detailed Unmatched Report - Dark Mode](docs/images/unmatched_dark_top.png)

## Tech Stack & Implementation Details

ScrobbleScope is built with a focus on asynchronous operations for API interactions and a clean user experience.

### Core Technologies:

* **Backend:** Python 3.x, Flask
* **Frontend:** HTML5, CSS3, JavaScript (ES6+), Bootstrap 5 for responsive layout & components.
* **APIs:**
    * Last.fm API: `user.getrecenttracks` is used to gather scrobbles, paginated until the specified year's cutoff.
    * Spotify API: Used to search each album and fetch `release_date` for filtering, as well as artwork and track runtimes.
* **Core Python Libraries:**
    * `aiohttp` & `aiolimiter`: For asynchronous API calls. Rate limits are managed (Last.fm & Spotify: 20 requests/sec) with built-in retries.
    * `python-dotenv`: For managing API keys and configuration from a `.env` file (which also controls an optional `DEBUG_MODE`).
    * `Jinja2`: For server-side HTML templating.
    * `Flask`: Micro web framework.

### Key Implementation Highlights:

* **Configuration:** API credentials and an optional `DEBUG_MODE` are controlled via a `.env` file.
* **Data Normalization:** Artist and album names are cleaned of punctuation and common suffixes (e.g., "deluxe edition", "remastered") for more robust matching between Last.fm data and Spotify search queries.
* **Caching:** An in-memory request cache (`REQUEST_CACHE` in `app.py` with a 1-hour TTL) is used to minimize redundant API calls and improve performance during a user session.
* **Styling & UX:**
    * **Dark Mode:** A toggle switch allows users to switch themes, with preferences persisted via `localStorage`. CSS custom properties (`--var`) are used for dynamic color adjustments.
    * **Animations:** Subtle fade-in animations are used for the logo, progress bar elements, and result cards to enhance visual feedback. The main logo is an animated SVG emulating a waveform.
    * **Accessibility:** Efforts have been made to improve accessibility, such as using `aria-labels` on SVGs and interactive elements.

## Getting Started (Work in Progress)

This project is currently a work in progress. However, if you wish to run it locally:

### Prerequisites:

* Python (3.9+ recommended)
* Pip (Python package installer)
* Git

### Setup:

1.  **Clone the repository:**
    ```bash
    git clone [https://github.com/]https://github.com/pterw/ScrobbleScope.git
    cd [ScrobbleScope]
    ```
2.  **Create a virtual environment (recommended):**
    ```bash
    python -m venv venv
    ```
    Activate it:
    * Windows (Command Prompt): `venv\Scripts\activate`
    * Windows (PowerShell): `.\venv\Scripts\Activate.ps1`
        *(If script execution is disabled, you may need to run: `Set-ExecutionPolicy -ExecutionPolicy RemoteSigned -Scope Process`)*
    * macOS/Linux (bash/zsh): `source venv/bin/activate`
3.  **Install dependencies:**
    ```bash
    pip install -r requirements.txt
    ```
4.  **Set up environment variables:**
    * Create a `.env` file in the root directory of the project.
    * Add your API keys to this file. **Do NOT commit this file to Git.**
        ```env
        LASTFM_API_KEY="your_lastfm_api_key_here"
        SPOTIFY_CLIENT_ID="your_spotify_client_id_here"
        SPOTIFY_CLIENT_SECRET="your_spotify_client_secret_here"
        # Optional: For enabling more verbose logging
        # DEBUG_MODE="1"
        ```
5.  **Run the application:**
    ```bash
    python app.py
    ```
    The application should then be accessible at `http://127.0.0.1:5000/`.

<<<<<<< HEAD
**Project File Structure:**
<<<<<<< HEAD

=======
>>>>>>> 57c1e4e52be7a2faf278d0fd62d38d372ad1bd01
=======
### Project File Structure:

>>>>>>> 3d86312b
```
│  .env                 # API keys & configuration (not committed)
│  .gitignore           # Specifies intentionally untracked files
│  app.py               # Main Flask application logic
│  requirements.txt     # Python package dependencies
│  README.md            # This file
│
├───logs/               # Application logs (e.g., app_debug.log - not committed)
│
├───templates/          # Jinja2 HTML templates
│   │  error.html       # Custom error page
│   │  index.html       # Home page / filter submission form
│   │  loading.html     # Progress display page
│   │  results.html     # Page to display filtered album results
│   │  unmatched.html   # Page for albums that didn't meet filters
│   │
│   └───inline/
│           scrobble_scope_inline.svg # Inline SVG logo asset
│
└───static/             # (Placeholder for future dedicated CSS/JS if not using inline/CDN)
└───css/
└───js/
└───images/         # (Placeholder for other static images, not README screenshots)
```

## Current Status & Future Plans

ScrobbleScope is nearing its initial launch phase but is still under active development.

**Key areas for improvement and upcoming features:**

* [ ] Refine and thoroughly test the playtime sorting calculation.
* [ ] Fully implement and test custom album threshold filtering functionality.
* [ ] Enhance the `loading.html` page with dynamic "fun facts" about the user's listening year.
* [ ] Further optimize performance for users with very large listening histories.
* [ ] Improve responsive design, especially for mobile devices.
* [ ] Write more comprehensive backend function docstrings and comments in `app.py`.
* [ ] Conduct thorough QA testing across different browsers and use cases.
* [ ] Improve the landing page (`index.html`) copy to be more descriptive for new users.
* [ ] Deploy to a cloud platform (e.g., Heroku or Vercel).
* [ ] Implement planned log rotation for `app_debug.log` to `oldlogs/`.

<<<<<<< HEAD
## 🤝 Contributing 

While this is currently a personal project, feedback and suggestions are welcome! If you encounter any issues or have ideas for improvement, please feel free to open an issue in this repository.

## 📜 License
=======
## Contributing
While this is currently a personal project, feedback and suggestions are welcome! If you encounter any issues or have ideas for improvement, please feel free to open an issue in this repository.

If you're considering making code contributions, please see our [Contributing Guidelines (CONTRIBUTING.md)](CONTRIBUTING.md) for more information on how to get started.

All contributors and participants in the ScrobbleScope project are expected to adhere to our [Code of Conduct](CODE_OF_CONDUCT.md).

## License
>>>>>>> 3d86312b

This project is licensed under the MIT License - see the [LICENSE](LICENSE) file for details.

## Acknowledgements

* Last.fm for tracking all the music we listen to
* Spotify for letting me use their API
* Bootstrap for the clean front end
* Flask & the Flask community
* Contributors to the Python libraries used in this project.

---

## Author & Contact

Peter Wiercioch (pterw)

* **GitHub:** [pterw](https://github.com/pterw)
* **Creative Portfolio:** [peterwiercioch.com](https://peterwiercioch.com/)
  * *(Showcasing photography, writing, vector illustration, and graphic design)*
* **LinkedIn:** https://www.linkedin.com/in/pter-w/
* **Email:** hello@peterwiercioch.com

Feel free to reach out if you have any questions or feedback about ScrobbleScope, or to connect regarding other creative or technical projects!<|MERGE_RESOLUTION|>--- conflicted
+++ resolved
@@ -79,10 +79,6 @@
 **4. Detailed Unmatched Albums Report (Dark Mode)**
 
 *Get a comprehensive list of albums that were excluded, categorized by the reason for exclusion. The filter summary at the top provides context for the excluded items.*
-<<<<<<< HEAD
-
-=======
->>>>>>> 3d86312b
 ![ScrobbleScope Detailed Unmatched Report - Dark Mode](docs/images/unmatched_dark_top.png)
 
 ## Tech Stack & Implementation Details
@@ -158,16 +154,8 @@
     ```
     The application should then be accessible at `http://127.0.0.1:5000/`.
 
-<<<<<<< HEAD
-**Project File Structure:**
-<<<<<<< HEAD
-
-=======
->>>>>>> 57c1e4e52be7a2faf278d0fd62d38d372ad1bd01
-=======
 ### Project File Structure:
 
->>>>>>> 3d86312b
 ```
 │  .env                 # API keys & configuration (not committed)
 │  .gitignore           # Specifies intentionally untracked files
@@ -210,13 +198,6 @@
 * [ ] Deploy to a cloud platform (e.g., Heroku or Vercel).
 * [ ] Implement planned log rotation for `app_debug.log` to `oldlogs/`.
 
-<<<<<<< HEAD
-## 🤝 Contributing 
-
-While this is currently a personal project, feedback and suggestions are welcome! If you encounter any issues or have ideas for improvement, please feel free to open an issue in this repository.
-
-## 📜 License
-=======
 ## Contributing
 While this is currently a personal project, feedback and suggestions are welcome! If you encounter any issues or have ideas for improvement, please feel free to open an issue in this repository.
 
@@ -225,7 +206,6 @@
 All contributors and participants in the ScrobbleScope project are expected to adhere to our [Code of Conduct](CODE_OF_CONDUCT.md).
 
 ## License
->>>>>>> 3d86312b
 
 This project is licensed under the MIT License - see the [LICENSE](LICENSE) file for details.
 
